# Copyright 2024 Google LLC
#
# Licensed under the Apache License, Version 2.0 (the "License");
# you may not use this file except in compliance with the License.
# You may obtain a copy of the License at
#
#    https://www.apache.org/licenses/LICENSE-2.0
#
# Unless required by applicable law or agreed to in writing, software
# distributed under the License is distributed on an "AS IS" BASIS,
# WITHOUT WARRANTIES OR CONDITIONS OF ANY KIND, either express or implied.
# See the License for the specific language governing permissions and
# limitations under the License.
import os
import shutil
import subprocess
import time
from uuid import uuid4

from openrelik_worker_common.utils import (
    create_output_file,
    get_input_files,
    task_result,
)
from plaso import __version__ as plaso_version
from plaso.cli import pinfo_tool
from plaso.parsers import manager

from .app import celery
from .utils import log2timeline_status_to_dict

# Get all Plaso parser names to use for user config form.
parser_manager = manager.ParsersManager()
parser_names = {parser for parser, _ in parser_manager.GetParsersInformation()}
for plugin in parser_manager.GetNamesOfParsersWithPlugins():
    for parser, _ in parser_manager.GetParserPluginsInformation(
        parser_filter_expression=plugin
    ):
        parser_names.add(f"{plugin}/{parser}")

# Task name used to register and route the task to the correct queue.
TASK_NAME = "openrelik-worker-plaso.tasks.log2timeline"

# Task metadata for registration in the core system.
TASK_METADATA = {
    "display_name": "Log2Timeline",
    "description": "Super timelining",
    "task_config": [
        {
            "name": "artifacts",
            "label": "Select artifacts to parse",
            "description": "Select one or more forensic artifact definitions from the ForensicArtifacts project. These definitions specify files and data relevant to digital forensic investigations.  Only the selected artifacts will be parsed.",
            "type": "artifacts",
            "required": False,
        },
        {
            "name": "parsers",
            "label": "Select parsers to use",
            "description": "Select one or more Plaso parsers. These parsers specify how to interpret files and data. Only data identified by the selected parsers will be processed.",
            "type": "autocomplete",
            "items": parser_names,
            "required": False,
        },
        {
            "name": "process_archives",
            "label": "Archives",
            "description": "Have log2timeline process files inside archives - True or False",
            "type": "boolean",
            "required": False,
        },
    ],
}


@celery.task(bind=True, name=TASK_NAME, metadata=TASK_METADATA)
def log2timeline(
    self,
    pipe_result: str = None,
    input_files: list = None,
    output_path: str = None,
    workflow_id: str = None,
    task_config: dict = None,
) -> str:
    """Run log2timeline on input files.

    Args:
        pipe_result: Base64-encoded result from the previous Celery task, if any.
        input_files: List of input file dictionaries (unused if pipe_result exists).
        output_path: Path to the output directory.
        workflow_id: ID of the workflow.
        task_config: User configuration for the task.

    Returns:
        Base64-encoded dictionary containing task results.
    """
    input_files = get_input_files(pipe_result, input_files or [])
    output_files = []
    temp_dir = None
    output_file = create_output_file(
        output_path, uuid_as_filename=True, add_extension="plaso"
    )
    status_file = create_output_file(
        output_path, uuid_as_filename=True, add_extension="status"
    )

    command = [
        "log2timeline.py",
        "--quiet",
        "--unattended",
        "--partitions",
        "all",
        "--status-view",
        "file",
        "--status-view-file",
        status_file.path,
        "--storage-file",
        output_file.path,
    ]

    if task_config and task_config.get("artifacts"):
        command.extend(["--artifact_filters", ",".join(task_config["artifacts"])])

    if task_config and task_config.get("parsers"):
<<<<<<< HEAD
        command.extend(["--parsers", task_config["parsers"]])
    if task_config and task_config.get("process_archives") == "True":
        command.extend(["--archives", "all"])
=======
        command.extend(["--parsers", ",".join(task_config["parsers"])])
>>>>>>> a08a0b63

    # For task result metadata
    command_string = " ".join(command)

    if len(input_files) > 1:
        # Create temporary directory and hard link files for processing
        temp_dir = os.path.join(output_path, uuid4().hex)
        os.mkdir(temp_dir)
        for input_file in input_files:
            filename = os.path.basename(input_file.get("path"))
            os.link(input_file.get("path"), f"{temp_dir}/{filename}")

        # Add the data to be processed
        command.append(temp_dir)
    else:
        command.append(input_files[0].get("path"))

    process = subprocess.Popen(command)
    while process.poll() is None:
        if not os.path.exists(status_file.path):
            continue
        with open(status_file.path, "r") as f:
            status_dict = log2timeline_status_to_dict(f.read())
            self.send_event("task-progress", data=status_dict)
        time.sleep(2)

    # TODO: File feature request in Plaso to get these methods public.
    pinfo = pinfo_tool.PinfoTool()
    storage_reader = pinfo._GetStorageReader(output_file.path)
    storage_version = storage_reader.GetFormatVersion()
    storage_counter = pinfo._CalculateStorageCounters(storage_reader).get("parsers", {})

    if temp_dir:
        if os.path.exists(temp_dir):
            shutil.rmtree(temp_dir)

    output_files.append(output_file.to_dict())

    if not output_files:
        raise RuntimeError("log2timeline didn't create any output files")

    return task_result(
        output_files=output_files,
        workflow_id=workflow_id,
        command=command_string,
        meta={
            "plaso_version": str(plaso_version),
            "plaso_storage_version": str(storage_version),
            "event_counters": storage_counter,
        },
    )<|MERGE_RESOLUTION|>--- conflicted
+++ resolved
@@ -121,13 +121,7 @@
         command.extend(["--artifact_filters", ",".join(task_config["artifacts"])])
 
     if task_config and task_config.get("parsers"):
-<<<<<<< HEAD
-        command.extend(["--parsers", task_config["parsers"]])
-    if task_config and task_config.get("process_archives") == "True":
-        command.extend(["--archives", "all"])
-=======
         command.extend(["--parsers", ",".join(task_config["parsers"])])
->>>>>>> a08a0b63
 
     # For task result metadata
     command_string = " ".join(command)
